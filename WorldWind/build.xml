--- conflicted
+++ resolved
@@ -29,25 +29,8 @@
     <target name="build" depends="javadocs,worldwind.core.jarfile,worldwind.extensions.jarfile"
             description="Main build target for the World Wind Java SDK. Compiles the World Wind source, creates the World Wind API documentation, and builds the World Wind JAR files."/>
 
-<<<<<<< HEAD
-    <!-- Compiles all World Wind core Java sources under the 'ww-core/src' folder into Java class files under the
-	 'classes' folder. Note that this excludes the Java sources under the 'ww-server' and 'ww-tests' directories.
-	 We configure the javac task parameters 'source' and 'target' in order to explicitly control the Java compiler
-	 version used to build World Wind classes. Without these parameters, the javac task would use the most recent
-	 compiler available on the current machine, and the Java compiler version used to build WorldWind classes would
-	 be unpredictable. For this reason, the Apache ANT manual strongly recommends specifying the 'source' and
-	 'target' parameters. See the following link for more detail: http://ant.apache.org/manual/CoreTasks/javac.html
-
-         The Java compiler version used by the javac task is defined by the build parameter 'worldwind.jdk.version'.
-         By default, this parameter is defined in the file 'build/build.properties'. -->
-    <target name="compile.core"
-            description="Compiles all World Wind core Java sources under the 'ww-core/src' folder into Java class files under the 'classes' folder.">
-        <mkdir dir="${worldwind.core.dir}/${classes.dir}"/>
-        <javac srcdir="${worldwind.core.dir}/${src.dir}"
-               destdir="${worldwind.core.dir}/${classes.dir}"
-=======
-    <!-- Compiles all World Wind Java sources under the 'src' folder into Java class files under the 'classes'
-         folder. Note that this excludes the Java sources under the 'servers/src' and 'test' directories.
+    <!-- Compiles all World Wind Java sources under the 'ww-core/src' folder into Java class files under the 'classes'
+         folder. Note that this excludes the Java sources under the 'ww-server' and 'ww-tests' directories.
 
          The parameters 'source' and 'target' are configured in order to explicitly define the Java compiler version
          used to build World Wind classes. Without these parameters, the javac task would use the most recent compiler
@@ -64,12 +47,11 @@
          The compiler argument '-Xlint:-options' suppresses warnings about the compiling for Java 1.6 on a Java 1.7
          platform without specifying the bootstrap class path. See the following link for more detail:
          https://blogs.oracle.com/darcy/entry/bootclasspath_older_source -->
-    <target name="compile"
-            description="Compiles all World Wind Java sources under the 'src' folder into Java class files under the 'classes' folder.">
-        <mkdir dir="${worldwind.classes.dir}"/>
-        <javac srcdir="${worldwind.src.dir}"
-               destdir="${worldwind.classes.dir}"
->>>>>>> 69ffd2bb
+    <target name="compile.core"
+            description="Compiles all World Wind Java sources under the 'ww-core/src' folder into Java class files under the 'classes' folder.">
+        <mkdir dir="${worldwind.core.dir}/${classes.dir}"/>
+        <javac srcdir="${worldwind.core.dir}/${src.dir}"
+               destdir="${worldwind.core.dir}/${classes.dir}"
                source="${worldwind.jdk.version}"
                target="${worldwind.jdk.version}"
                fork="true"
@@ -78,7 +60,6 @@
                encoding="ISO-8859-1"
                memoryMaximumSize="512m">
             <classpath>
-<<<<<<< HEAD
 	        <pathelement location="lib/jackson/jackson-core-asl-${jackson.version}.jar"/>
                 <pathelement location="lib/jogl/jogl-${jogl.version}.jar"/>
                 <pathelement location="lib/gluegen-rt/gluegen-rt-${gluegen-rt.version}.jar"/>
@@ -135,12 +116,6 @@
                 <pathelement location="lib/gluegen-rt/gluegen-rt-${gluegen-rt.version}.jar"/>
                 <pathelement location="lib/gdal/gdal-${gdal.version}.jar"/>
                 <pathelement location="${java.home}/lib/plugin.jar"/>
-=======
-                <pathelement location="jogl.jar"/>
-                <pathelement location="gluegen-rt.jar"/>
-                <pathelement location="gdal.jar"/>
-                <pathelement location="plugin.jar"/>
->>>>>>> 69ffd2bb
             </classpath>
             <compilerarg value="-Xlint:unchecked"/>
             <compilerarg value="-Xlint:-options"/>
@@ -183,17 +158,11 @@
          files, configuration files, and image files. Excludes files added by Subversion, and files added by the
          operating system. The resultant Jar file is dependent on jogl.jar, gluegen-rt.jar, and gdal.jar, and has these
          Jar files added to its class-path. -->
-<<<<<<< HEAD
     <target name="worldwind.core.jarfile" depends="compile.core"
             description="Builds the World Wind core JAR file 'ww-core.jar'.">
         <jar jarfile="${worldwind.core.dir}/${worldwind.core.jarfile}">
-=======
-    <target name="worldwind.jarfile" depends="compile"
-            description="Builds the World Wind core JAR file 'worldwind.jar'.">
-        <jar jarfile="${basedir}/${worldwind.jarfile}">
->>>>>>> 69ffd2bb
             <manifest>
-                <attribute name="Class-Path" value="lib/jogl/jogl-1.1.1a.jar lib/gluegen-rt/gluegen-rt-1.0.jar lib/gdal/gdal-1.7.2.jar"/>
+                <attribute name="Class-Path" value="lib/jogl/jogl-${jogl.version}.jar lib/gluegen-rt/gluegen-rt-${gluegen-rt.version}.jar lib/gdal/gdal-${gdal.version}.jar"/>
             </manifest>
             <!-- Include the World Wind core package gov.nasa.worldwind, as well as the 3rd party packages
                  com.zebraimaging and org.codehaus.jackson. The zebraimaging package includes an alternative input
@@ -221,19 +190,11 @@
          configuration files, image files, and data resource files. Excludes files added by Subversion and files added
          by the operating system. The resultant Jar file is dependent on the the World Wind core Jar file, and has that
          Jar file added to its class-path. -->
-<<<<<<< HEAD
     <target name="worldwind.extensions.jarfile" depends="compile.extensions"
             description="Builds the World Wind extensions JAR file 'ww-extensions.jar'.">
         <jar jarfile="${worldwind.extensions.dir}/${worldwind.extensions.jarfile}">
             <manifest>
                 <attribute name="Class-Path" value="${worldwind.core.dir}/${worldwind.core.jarfile}"/>
-=======
-    <target name="worldwind.extensions.jarfile" depends="compile"
-            description="Builds the World Wind extensions JAR file 'worldwindx.jar'.">
-        <jar jarfile="${basedir}/${worldwind.extensions.jarfile}">
-            <manifest>
-                <attribute name="Class-Path" value="${worldwind.jarfile}"/>
->>>>>>> 69ffd2bb
                 <attribute name="Main-Class" value="${worldwind.extensions.jarfile.mainclass}"/>
             </manifest>
             <!-- Include class files for the World Wind extensions package gov.nasa.worldwindx. -->
