<?xml version="1.0" encoding="ISO-8859-1"?>
<!--
  ~ Copyright (C) 2012 United States Government as represented by the Administrator of the
  ~ National Aeronautics and Space Administration.
  ~ All Rights Reserved.
  -->

<!-- $Id$ -->
<project name="worldwind" default="worldwind.core.jarfile" basedir=".">
    <description>
        Build script for the World Wind Java SDK. Compiles the World Wind source, creates World Wind API documentation,
        and builds World Wind JAR files. The default target 'worldwind.core.jarfile' builds the World Wind core JAR file. Use
        the target 'build' creates all the necessary World Wind JAR files and World Wind API documentation.
    </description>

    <!-- Import the World Wind build properties. All properties expected by ANT are defined in build.properties. -->
    <property file="build/build.properties"/>
    <!-- Import the World Wind test targets. -->
    <import file="build/test.xml"/>
    <!-- Import the World Wind release targets. -->
    <import file="build/release.xml"/>
    <!-- Import the World Wind resource targets. -->
    <import file="build/resources.xml"/>
    <!-- Import the World Wind general utility targets. -->
    <import file="build/util.xml"/>
    <!-- Import the World Wind Web Start site targets. -->
    <import file="build/webstart.xml"/>

    <!-- Main build target for the World Wind Java SDK. Compiles the World Wind source, creates the World Wind API
         documentation, and builds the World Wind JAR files. -->
    <target name="build" depends="javadocs,worldwind.core.jarfile,worldwind.extensions.jarfile"
            description="Main build target for the World Wind Java SDK. Compiles the World Wind source, creates the World Wind API documentation, and builds the World Wind JAR files."/>

    <!-- Compiles all World Wind Java sources under the 'ww-core/src' folder into Java class files under the 'classes'
         folder. Note that this excludes the Java sources under the 'ww-tests' folder.

         The parameters 'source' and 'target' are configured in order to explicitly define the Java compiler version
         used to build World Wind classes. Without these parameters, the javac task would use the most recent compiler
         available on the current machine, and the Java compiler version used to build WorldWind classes would be
         unpredictable. The Java compiler version used by the javac task is defined by the build parameter
         'worldwind.jdk.version'. By default, this parameter is defined in the file 'build/build.properties'. See the
         following link for more detail:
         http://ant.apache.org/manual/CoreTasks/javac.html

         The compiler argument '-Xlint:unchecked' is specified in order to give more detail for unchecked conversion
         warnings. This argument is specified in the World Wind Java IntelliJ IDEA project. Its use here keeps the ANT
         build output in sync with the IntelliJ IDEA project output.

         The compiler argument '-Xlint:-options' suppresses warnings about the compiling for Java 1.6 on a Java 1.7
         platform without specifying the bootstrap class path. See the following link for more detail:
         https://blogs.oracle.com/darcy/entry/bootclasspath_older_source -->
    <target name="compile.core"
            description="Compiles all World Wind Java sources under the 'ww-core/src' folder into Java class files under the 'classes' folder.">
        <mkdir dir="${worldwind.core.dir}/${classes.dir}"/>
        <javac srcdir="${worldwind.core.dir}/${src.dir}"
               destdir="${worldwind.core.dir}/${classes.dir}"
               source="${worldwind.jdk.version}"
               target="${worldwind.jdk.version}"
               fork="true"
               includeantruntime="false"
	       debug="true"
               encoding="ISO-8859-1"
               memoryMaximumSize="512m">
            <classpath>
	        <pathelement location="lib/jackson/jackson-core-asl-${jackson.version}.jar"/>
                <pathelement location="lib/jogl/jogl-all-${jogl.version}.jar"/>
                <pathelement location="lib/gluegen-rt/gluegen-rt-${gluegen-rt.version}.jar"/>
                <pathelement location="lib/gdal/gdal-${gdal.version}.jar"/>
                <pathelement location="${java.home}/lib/plugin.jar"/>
            </classpath>
        </javac>
    </target>

    <!-- Compiles all World Wind extensions Java sources under the 'ww-extensions/src' folder into Java class files
	 under the 'classes' folder. -->
    <target name="compile.extensions" depends="compile.core"
            description="Compiles all World Wind extensions Java sources under the 'ww-extensions/src' folder into Java class files under the 'classes' folder.">
        <mkdir dir="${worldwind.extensions.dir}/${classes.dir}"/>
        <javac srcdir="${worldwind.extensions.dir}/${src.dir}"
               destdir="${worldwind.extensions.dir}/${classes.dir}"
               source="${worldwind.jdk.version}"
               target="${worldwind.jdk.version}"
               fork="true"
               includeantruntime="false"
	       debug="true"
               encoding="ISO-8859-1"
               memoryMaximumSize="512m">
            <classpath>
                <pathelement location="${worldwind.core.dir}/${classes.dir}"/>
                <pathelement location="lib/jackson/jackson-core-asl-${jackson.version}.jar"/>
                <pathelement location="lib/jogl/jogl-all-${jogl.version}.jar"/>
                <pathelement location="lib/gluegen-rt/gluegen-rt-${gluegen-rt.version}.jar"/>
                <pathelement location="lib/gdal/gdal-${gdal.version}.jar"/>
                <pathelement location="${java.home}/lib/plugin.jar"/>
            </classpath>
        </javac>
    </target>

    <!-- Builds the World Wind API documentation for all core and extension packages into the 'doc' folder. Includes all
         World Wind core classes under the packages 'gov.nasa.worldwind' and World Wind extension classes under the
         package 'gov.nasa.worldwindx'. Excludes World Wind format classes under the package
         'gov.nasa.worldwind.formats' -->
    <target name="javadocs" depends="clean.javadocs"
            description="Builds the World Wind API documentation for all core and extension packages into the 'doc' folder.">
        <javadoc destdir="${worldwind.doc.dir}"
                 overview="${worldwind.src.dir}/overview.html"
                 windowtitle="NASA World Wind" doctitle="NASA World Wind API" header="NASA World Wind"
                 splitindex="true" protected="true" nodeprecated="true" version="false" author="false" use="true"
                 maxmemory="512m"
		 encoding="ISO-8859-1">
            <packageset dir="${worldwind.src.dir}" defaultexcludes="yes">
                <include name="gov/nasa/worldwind/**"/>
                <include name="gov/nasa/worldwindx/**"/>
                <exclude name="gov/nasa/worldwind/formats/**"/>
            </packageset>
            <classpath>
                <pathelement location="lib/jogl/jogl-all-${jogl.version}.jar"/>
                <pathelement location="lib/gluegen-rt/gluegen-rt-${gluegen-rt.version}.jar"/>
                <pathelement location="lib/gdal-${gdal.version}.jar"/>
                <pathelement location="${java.home}/lib/plugin.jar"/>
            </classpath>
            <link href="http://download.oracle.com/javase/6/docs/api/"/>
            <link href="http://jogamp.org/deployment/v2.1.0/javadoc/jogl/javadoc/"/>
        </javadoc>
    </target>

    <!-- Builds the World Wind SDK core Jar file 'ww-core.jar'. Includes all World Wind core class files, property
         files, configuration files, and image files. Excludes files added by Subversion, and files added by the
         operating system. The resultant Jar file is dependent on jogl-all.jar, gluegen-rt.jar, gdal.jar, and has these
         Jar files added to its class-path. -->
<<<<<<< HEAD
    <target name="worldwind.core.jarfile" depends="compile.core"
            description="Builds the World Wind core JAR file 'ww-core.jar'.">
        <jar jarfile="${worldwind.core.dir}/${worldwind.core.jarfile}">
            <manifest>
                <attribute name="Class-Path" value="lib/jogl/jogl-all-${jogl.version}.jar lib/gluegen-rt/gluegen-rt-${gluegen-rt.version}.jar lib/gdal/gdal-${gdal.version}.jar"/>
=======
    <target name="worldwind.jarfile" depends="compile"
            description="Builds the World Wind core JAR file 'worldwind.jar'.">
        <jar jarfile="${basedir}/${worldwind.jarfile}">
            <!-- Add the World Wind extensions Jar file's dependencies to the class path, and specify the Permissions
                 attribute. The Permissions attribute is ignored for locally launched applications, but is required for
                 signed Web Start Applications and Applets starting in Java 7 update 45. This property must match the
                 setting specified in the JNLP file or Applet used to launch the application. See
                 http://docs.oracle.com/javase/7/docs/technotes/guides/jweb/manifest.html#permissions -->
            <manifest>
                <attribute name="Permissions" value="all-permissions"/>
                <attribute name="Class-Path" value="jogl-all.jar gluegen-rt.jar gdal.jar"/>
>>>>>>> 5b16fbd7
            </manifest>
            <!-- Include the World Wind core package gov.nasa.worldwind, as well as the 3rd party packages
                 com.zebraimaging and org.codehaus.jackson. The zebraimaging package includes an alternative input
                 handler for the Zebra Imaging display controller. The jackson package includes the Jackson JSON parsing
                 library which is used by gov.nasa.worldwind.formats.geojson. -->
            <fileset dir="${worldwind.core.dir}/${classes.dir}">
                <include name="**/*.class"/>
                <type type="file"/>
            </fileset>
            <!-- Include the MessageStrings properties files, and all resource files under the config and images
                 packages. We include the entire config and images packages rather than defining patterns for resource
                 file extensions for two reasons: (a) this avoids packaging unnecessary resources in the Jar file, and
                 (b) this ensures that anything added to config or images is included without requiring changes to this
                 build target. -->
            <fileset dir="${worldwind.core.dir}/${resource.dir}">
                <include name="**/*.properties"/>
                <include name="config/**"/>
                <include name="images/**"/>
                <type type="file"/>
            </fileset>
        </jar>
    </target>

    <!-- Builds the World Wind SDK extensions Jar file 'ww-extensions.jar'. Includes all World Wind extension class files,
         configuration files, image files, and data resource files. Excludes files added by Subversion and files added
         by the operating system. The resultant Jar file is dependent on the the World Wind core Jar file, and has that
         Jar file added to its class-path. -->
<<<<<<< HEAD
    <target name="worldwind.extensions.jarfile" depends="compile.extensions"
            description="Builds the World Wind extensions JAR file 'ww-extensions.jar'.">
        <jar jarfile="${worldwind.extensions.dir}/${worldwind.extensions.jarfile}">
            <manifest>
                <attribute name="Class-Path" value="${worldwind.core.dir}/${worldwind.core.jarfile}"/>
=======
    <target name="worldwind.extensions.jarfile" depends="compile"
            description="Builds the World Wind extensions JAR file 'worldwindx.jar'.">
        <jar jarfile="${basedir}/${worldwind.extensions.jarfile}">
            <!-- Add the World Wind extensions Jar file's dependencies to the class path, and specify the Permissions
                 attribute. The Permissions attribute is ignored for locally launched applications, but is required for
                 signed Web Start Applications and Applets starting in Java 7 update 45. This property must match the
                 setting specified in the JNLP file or Applet used to launch the application. See
                 http://docs.oracle.com/javase/7/docs/technotes/guides/jweb/manifest.html#permissions -->
            <manifest>
                <attribute name="Permissions" value="all-permissions"/>
                <attribute name="Class-Path" value="${worldwind.jarfile}"/>
>>>>>>> 5b16fbd7
                <attribute name="Main-Class" value="${worldwind.extensions.jarfile.mainclass}"/>
            </manifest>
            <!-- Include class files for the World Wind extensions package gov.nasa.worldwindx. -->
            <fileset dir="${worldwind.extensions.dir}/${classes.dir}">
                <include name="**/*.class"/>
                <type type="file"/>
            </fileset>
            <!-- Include all the SAR application configuration files and images, the WorldWindow framework configuration
                 files and images, and example data and image files. We include the entire data, config, and images
                 packages rather than defining patterns for resource file extensions for two reasons: (a) this avoids
                 packaging unnecessary resources in the Jar file, and (b) this ensures that anything added to config or
                 images is included without requiring changes to this build target. -->
            <fileset dir="${worldwind.extensions.dir}/${resource.dir}">
                <include name="gov/nasa/worldwindx/applications/eurogeoss/images/**"/>
                <include name="gov/nasa/worldwindx/applications/sar/*.html"/>
                <include name="gov/nasa/worldwindx/applications/sar/config/**"/>
                <include name="gov/nasa/worldwindx/applications/sar/data/**"/>
                <include name="gov/nasa/worldwindx/applications/sar/images/**"/>
                <include name="gov/nasa/worldwindx/applications/worldwindow/config/**"/>
                <include name="gov/nasa/worldwindx/applications/worldwindow/images/**"/>
                <include name="gov/nasa/worldwindx/examples/data/**"/>
                <include name="gov/nasa/worldwindx/examples/images/**"/>
                <type type="file"/>
            </fileset>
        </jar>
    </target>

    <!-- Individual clean targets corresponding to each build target above. -->
    <target name="clean.core.classes">
        <delete dir="${worldwind.core.dir}/${classes.dir}"/>
    </target>
    <target name="clean.extensions.classes">
        <delete dir="${worldwind.extensions.dir}/${classes.dir}"/>
    </target>
    <target name="clean.javadocs">
        <delete dir="${worldwind.doc.dir}"/>
    </target>
    <target name="clean.worldwind.core.jarfile">
        <delete file="${worldwind.core.dir}/${worldwind.core.jarfile}"/>
    </target>
    <target name="clean.worldwind.extensions.jarfile">
        <delete file="${worldwind.extensions.dir}/${worldwind.extensions.jarfile}"/>
    </target>
    <target name="clean.build" depends="clean.core.classes,
                                        clean.extensions.classes,
                                        clean.javadocs,
                                        clean.worldwind.core.jarfile,
                                        clean.worldwind.extensions.jarfile"/>
    <!-- Main clean target for the World Wind Java SDK. Removes all files and directories created by all World Wind
         build targets. -->
    <target name="clean.all" depends="clean.build,
                                      clean.test.all,
                                      clean.worldwind.release,
                                      clean.resources.all,
                                      clean.build.util.all,
                                      clean.webstart.site"
            description="Main clean target for the World Wind Java SDK. Removes all files and directories created by all World Wind build targets."/>

</project><|MERGE_RESOLUTION|>--- conflicted
+++ resolved
@@ -128,25 +128,17 @@
          files, configuration files, and image files. Excludes files added by Subversion, and files added by the
          operating system. The resultant Jar file is dependent on jogl-all.jar, gluegen-rt.jar, gdal.jar, and has these
          Jar files added to its class-path. -->
-<<<<<<< HEAD
     <target name="worldwind.core.jarfile" depends="compile.core"
             description="Builds the World Wind core JAR file 'ww-core.jar'.">
         <jar jarfile="${worldwind.core.dir}/${worldwind.core.jarfile}">
-            <manifest>
-                <attribute name="Class-Path" value="lib/jogl/jogl-all-${jogl.version}.jar lib/gluegen-rt/gluegen-rt-${gluegen-rt.version}.jar lib/gdal/gdal-${gdal.version}.jar"/>
-=======
-    <target name="worldwind.jarfile" depends="compile"
-            description="Builds the World Wind core JAR file 'worldwind.jar'.">
-        <jar jarfile="${basedir}/${worldwind.jarfile}">
-            <!-- Add the World Wind extensions Jar file's dependencies to the class path, and specify the Permissions
+            <!-- Add the World Wind core Jar file's dependencies to the class path, and specify the Permissions
                  attribute. The Permissions attribute is ignored for locally launched applications, but is required for
                  signed Web Start Applications and Applets starting in Java 7 update 45. This property must match the
                  setting specified in the JNLP file or Applet used to launch the application. See
                  http://docs.oracle.com/javase/7/docs/technotes/guides/jweb/manifest.html#permissions -->
             <manifest>
                 <attribute name="Permissions" value="all-permissions"/>
-                <attribute name="Class-Path" value="jogl-all.jar gluegen-rt.jar gdal.jar"/>
->>>>>>> 5b16fbd7
+                <attribute name="Class-Path" value="lib/jogl/jogl-all-${jogl.version}.jar lib/gluegen-rt/gluegen-rt-${gluegen-rt.version}.jar lib/gdal/gdal-${gdal.version}.jar"/>
             </manifest>
             <!-- Include the World Wind core package gov.nasa.worldwind, as well as the 3rd party packages
                  com.zebraimaging and org.codehaus.jackson. The zebraimaging package includes an alternative input
@@ -174,16 +166,9 @@
          configuration files, image files, and data resource files. Excludes files added by Subversion and files added
          by the operating system. The resultant Jar file is dependent on the the World Wind core Jar file, and has that
          Jar file added to its class-path. -->
-<<<<<<< HEAD
     <target name="worldwind.extensions.jarfile" depends="compile.extensions"
             description="Builds the World Wind extensions JAR file 'ww-extensions.jar'.">
         <jar jarfile="${worldwind.extensions.dir}/${worldwind.extensions.jarfile}">
-            <manifest>
-                <attribute name="Class-Path" value="${worldwind.core.dir}/${worldwind.core.jarfile}"/>
-=======
-    <target name="worldwind.extensions.jarfile" depends="compile"
-            description="Builds the World Wind extensions JAR file 'worldwindx.jar'.">
-        <jar jarfile="${basedir}/${worldwind.extensions.jarfile}">
             <!-- Add the World Wind extensions Jar file's dependencies to the class path, and specify the Permissions
                  attribute. The Permissions attribute is ignored for locally launched applications, but is required for
                  signed Web Start Applications and Applets starting in Java 7 update 45. This property must match the
@@ -191,8 +176,7 @@
                  http://docs.oracle.com/javase/7/docs/technotes/guides/jweb/manifest.html#permissions -->
             <manifest>
                 <attribute name="Permissions" value="all-permissions"/>
-                <attribute name="Class-Path" value="${worldwind.jarfile}"/>
->>>>>>> 5b16fbd7
+                <attribute name="Class-Path" value="${worldwind.core.dir}/${worldwind.core.jarfile}"/>
                 <attribute name="Main-Class" value="${worldwind.extensions.jarfile.mainclass}"/>
             </manifest>
             <!-- Include class files for the World Wind extensions package gov.nasa.worldwindx. -->
